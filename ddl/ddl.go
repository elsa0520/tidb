--- conflicted
+++ resolved
@@ -468,115 +468,6 @@
 			return errors.Trace(err)
 		}
 	}
-<<<<<<< HEAD
-=======
-	return nil
-}
-
-// Add a column into table
-func (d *ddl) addColumn(ctx context.Context, schema *model.DBInfo, tbl table.Table, spec *AlterSpecification, schemaMetaVersion int64) error {
-	// Find position
-	cols := tbl.Cols()
-	position := len(cols)
-	name := spec.Column.Name
-	// Check column name duplicate.
-	dc := column.FindCol(cols, name)
-	if dc != nil {
-		return errors.Errorf("Try to add a column with the same name of an already exists column.")
-	}
-	if spec.Position.Type == ColumnPositionFirst {
-		position = 0
-	} else if spec.Position.Type == ColumnPositionAfter {
-		// Find the mentioned column.
-		c := column.FindCol(cols, spec.Position.RelativeColumn)
-		if c == nil {
-			return errors.Errorf("No such column: %v", name)
-		}
-		// Insert position is after the mentioned column.
-		position = c.Offset + 1
-	}
-	// TODO: set constraint
-	col, _, err := d.buildColumnAndConstraint(position, spec.Column)
-	if err != nil {
-		return errors.Trace(err)
-	}
-	// insert col into the right place of the column list
-	newCols := make([]*column.Col, 0, len(cols)+1)
-	newCols = append(newCols, cols[:position]...)
-	newCols = append(newCols, col)
-	newCols = append(newCols, cols[position:]...)
-	// adjust position
-	if position != len(cols) {
-		offsetChange := make(map[int]int)
-		for i := position + 1; i < len(newCols); i++ {
-			offsetChange[newCols[i].Offset] = i
-			newCols[i].Offset = i
-		}
-		// Update index offset info
-		for _, idx := range tbl.Indices() {
-			for _, c := range idx.Columns {
-				newOffset, ok := offsetChange[c.Offset]
-				if ok {
-					c.Offset = newOffset
-				}
-			}
-		}
-	}
-	tb := tbl.(*tables.Table)
-	tb.Columns = newCols
-
-	// TODO: update index
-	if err = updateOldRows(ctx, tb, col); err != nil {
-		return errors.Trace(err)
-	}
-
-	// update infomation schema
-	err = kv.RunInNewTxn(d.store, false, func(txn kv.Transaction) error {
-		t := meta.NewMeta(txn)
-		err := d.verifySchemaMetaVersion(t, schemaMetaVersion)
-		if err != nil {
-			return errors.Trace(err)
-		}
-
-		err = t.UpdateTable(schema.ID, tb.Meta())
-		return errors.Trace(err)
-	})
-
-	err = d.onDDLChange(err)
-	return errors.Trace(err)
-}
-
-func updateOldRows(ctx context.Context, t *tables.Table, col *column.Col) error {
-	txn, err := ctx.GetTxn(false)
-	if err != nil {
-		return errors.Trace(err)
-	}
-	it, err := txn.Seek([]byte(t.FirstKey()))
-	if err != nil {
-		return errors.Trace(err)
-	}
-	defer it.Close()
-
-	prefix := t.KeyPrefix()
-	for it.Valid() && strings.HasPrefix(it.Key(), prefix) {
-		handle, err0 := util.DecodeHandleFromRowKey(it.Key())
-		if err0 != nil {
-			return errors.Trace(err0)
-		}
-		k := t.RecordKey(handle, col)
-
-		// TODO: check and get timestamp/datetime default value.
-		// refer to getDefaultValue in stmt/stmts/stmt_helper.go.
-		if err0 = t.SetColValue(txn, k, col.DefaultValue); err0 != nil {
-			return errors.Trace(err0)
-		}
-
-		rk := t.RecordKey(handle, nil)
-		if err0 = kv.NextUntil(it, util.RowKeyPrefixFilter(rk)); err0 != nil {
-			return errors.Trace(err0)
-		}
-	}
->>>>>>> a32acc9a
 
 	return nil
 }
